--- conflicted
+++ resolved
@@ -349,7 +349,7 @@
         return data.primary_edit, ()
 
 
-def _restore(nvim: Nvim, win: Window, buf: Buffer, pos: NvimPos) -> Tuple[str, int]:
+def _restore(nvim: Nvim, buf: Buffer, pos: NvimPos) -> Tuple[str, int]:
     row, _ = pos
     ns = create_ns(nvim, ns=NS)
     m1, m2 = buf_get_extmarks(nvim, buf=buf, id=ns)
@@ -375,14 +375,10 @@
         log.warn("%s", "stale buffer")
         return None
     else:
-<<<<<<< HEAD
+        nvim.options["undolevels"] = nvim.options["undolevels"]
         inserted, movement = _restore(
-            nvim, win=win, buf=buf, pos=state.context.position
-        )
-=======
-        nvim.options["undolevels"] = nvim.options["undolevels"]
-        inserted = _restore(nvim, buf=buf, pos=state.context.position)
->>>>>>> 4b0a64bc
+            nvim, buf=buf, pos=state.context.position
+        )
 
         try:
             primary, marks = _parse(stack, state=state, data=data)
